--- conflicted
+++ resolved
@@ -29,15 +29,6 @@
     """Got an unknown task in the queue. The message is requeued and
     ignored."""
 
-class ExcInfo(object):
-    
-    def __init__(self, exc_info):
-        type_, exception, tb = exc_info
-        self.exception = exception
-        self.traceback = '\n'.join(traceback.format_exception(*exc_info))
-        
-    def __str__(self):
-        return str(self.exception)
 
 
 
@@ -68,11 +59,7 @@
         result = func(*args, **kwargs)
     except Exception, exc:
         default_backend.mark_as_failure(task_id, exc)
-<<<<<<< HEAD
-        return ExcInfo(sys.exc_info())
-=======
         return ExceptionInfo(sys.exc_info())
->>>>>>> 8764717f
     else:
         default_backend.mark_as_done(task_id, result)
         return result
