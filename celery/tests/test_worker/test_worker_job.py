--- conflicted
+++ resolved
@@ -599,11 +599,7 @@
             logfh = WhateverIO()
             tw.logger.handlers = []
             tw.logger = setup_logger(logfile=logfh, loglevel=logging.INFO,
-<<<<<<< HEAD
-                                    root=False)
-=======
                                      root=False)
->>>>>>> c8a7df46
 
             app.conf.CELERY_SEND_TASK_ERROR_EMAILS = True
 
@@ -623,8 +619,4 @@
 
     def test_on_failure_utf8_exception(self):
         self._test_on_failure(Exception(
-<<<<<<< HEAD
-                from_utf8(u"Бобры атакуют")))
-=======
-            from_utf8(u"Бобры атакуют")))
->>>>>>> c8a7df46
+                from_utf8(u"Бобры атакуют")))