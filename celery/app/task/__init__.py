# -*- coding: utf-8 -*-"
from __future__ import absolute_import

import sys
import threading

from ...datastructures import ExceptionInfo
from ...exceptions import MaxRetriesExceededError, RetryTaskError
from ...execute.trace import TaskTrace
from ...registry import tasks, _unpickle_task
from ...result import EagerResult
<<<<<<< HEAD
from ...utils import mattrgetter, uuid
=======
from ...utils import fun_takes_kwargs, mattrgetter, uuid
from ...utils.mail import ErrorMail
>>>>>>> e0c2e4f3

extract_exec_options = mattrgetter("queue", "routing_key",
                                   "exchange", "immediate",
                                   "mandatory", "priority",
                                   "serializer", "delivery_mode",
                                   "compression")


class Context(threading.local):
    # Default context
    logfile = None
    loglevel = None
    hostname = None
    id = None
    args = None
    kwargs = None
    retries = 0
    is_eager = False
    delivery_info = None
    taskset = None
    chord = None
    called_directly = True

    def update(self, d, **kwargs):
        self.__dict__.update(d, **kwargs)

    def clear(self):
        self.__dict__.clear()

    def get(self, key, default=None):
        try:
            return getattr(self, key)
        except AttributeError:
            return default


class TaskType(type):
    """Meta class for tasks.

    Automatically registers the task in the task registry, except
    if the `abstract` attribute is set.

    If no `name` attribute is provided, then no name is automatically
    set to the name of the module it was defined in, and the class name.

    """

    def __new__(cls, name, bases, attrs):
        new = super(TaskType, cls).__new__
        task_module = attrs.get("__module__") or "__main__"

        # Abstract class: abstract attribute should not be inherited.
        if attrs.pop("abstract", None) or not attrs.get("autoregister", True):
            return new(cls, name, bases, attrs)

        # Automatically generate missing/empty name.
        autoname = False
        if not attrs.get("name"):
            try:
                module_name = sys.modules[task_module].__name__
            except KeyError:  # pragma: no cover
                # Fix for manage.py shell_plus (Issue #366).
                module_name = task_module
            attrs["name"] = '.'.join([module_name, name])
            autoname = True

        # Because of the way import happens (recursively)
        # we may or may not be the first time the task tries to register
        # with the framework.  There should only be one class for each task
        # name, so we always return the registered version.
        task_name = attrs["name"]
        if task_name not in tasks:
            task_cls = new(cls, name, bases, attrs)
            if autoname and task_module == "__main__" and task_cls.app.main:
                task_name = task_cls.name = '.'.join([task_cls.app.main, name])
            tasks.register(task_cls)
        task = tasks[task_name].__class__

        # decorate with annotations from config.
        task.app.annotate_task(task)
        return task

    def __repr__(cls):
        return "<class Task of %s>" % (cls.app, )


class BaseTask(object):
    """Task base class.

    When called tasks apply the :meth:`run` method.  This method must
    be defined by all tasks (that is unless the :meth:`__call__` method
    is overridden).

    """
    __metaclass__ = TaskType

    ErrorMail = ErrorMail
    MaxRetriesExceededError = MaxRetriesExceededError

    #: The application instance associated with this task class.
    app = None

    #: Name of the task.
    name = None

    #: If :const:`True` the task is an abstract base class.
    abstract = True

    #: Request context (set when task is applied).
    request = Context()

    #: Destination queue.  The queue needs to exist
    #: in :setting:`CELERY_QUEUES`.  The `routing_key`, `exchange` and
    #: `exchange_type` attributes will be ignored if this is set.
    queue = None

    #: Overrides the apps default `routing_key` for this task.
    routing_key = None

    #: Overrides the apps default `exchange` for this task.
    exchange = None

    #: Overrides the apps default exchange type for this task.
    exchange_type = None

    #: Override the apps default delivery mode for this task.  Default is
    #: `"persistent"`, but you can change this to `"transient"`, which means
    #: messages will be lost if the broker is restarted.  Consult your broker
    #: manual for any additional delivery modes.
    delivery_mode = None

    #: Mandatory message routing.
    mandatory = False

    #: Request immediate delivery.
    immediate = False

    #: Default message priority.  A number between 0 to 9, where 0 is the
    #: highest.  Note that RabbitMQ does not support priorities.
    priority = None

    #: Maximum number of retries before giving up.  If set to :const:`None`,
    #: it will **never** stop retrying.
    max_retries = 3

    #: Default time in seconds before a retry of the task should be
    #: executed.  3 minutes by default.
    default_retry_delay = 3 * 60

    #: Rate limit for this task type.  Examples: :const:`None` (no rate
    #: limit), `"100/s"` (hundred tasks a second), `"100/m"` (hundred tasks
    #: a minute),`"100/h"` (hundred tasks an hour)
    rate_limit = None

    #: If enabled the worker will not store task state and return values
    #: for this task.  Defaults to the :setting:`CELERY_IGNORE_RESULT`
    #: setting.
    ignore_result = False

    #: When enabled errors will be stored even if the task is otherwise
    #: configured to ignore results.
    store_errors_even_if_ignored = False

    #: If enabled an email will be sent to :setting:`ADMINS` whenever a task
    #: of this type fails.
    send_error_emails = False
    disable_error_emails = False                            # FIXME

    #: List of exception types to send error emails for.
    error_whitelist = ()

    #: The name of a serializer that are registered with
    #: :mod:`kombu.serialization.registry`.  Default is `"pickle"`.
    serializer = "pickle"

    #: Hard time limit.
    #: Defaults to the :setting:`CELERY_TASK_TIME_LIMIT` setting.
    time_limit = None

    #: Soft time limit.
    #: Defaults to the :setting:`CELERY_TASK_SOFT_TIME_LIMIT` setting.
    soft_time_limit = None

    #: The result store backend used for this task.
    backend = None

    #: If disabled this task won't be registered automatically.
    autoregister = True

    #: If enabled the task will report its status as "started" when the task
    #: is executed by a worker.  Disabled by default as the normal behaviour
    #: is to not report that level of granularity.  Tasks are either pending,
    #: finished, or waiting to be retried.
    #:
    #: Having a "started" status can be useful for when there are long
    #: running tasks and there is a need to report which task is currently
    #: running.
    #:
    #: The application default can be overridden using the
    #: :setting:`CELERY_TRACK_STARTED` setting.
    track_started = False

    #: When enabled messages for this task will be acknowledged **after**
    #: the task has been executed, and not *just before* which is the
    #: default behavior.
    #:
    #: Please note that this means the task may be executed twice if the
    #: worker crashes mid execution (which may be acceptable for some
    #: applications).
    #:
    #: The application default can be overridden with the
    #: :setting:`CELERY_ACKS_LATE` setting.
    acks_late = False

    #: Default task expiry time.
    expires = None

    #: The type of task *(no longer used)*.
    type = "regular"

    def __call__(self, *args, **kwargs):
        return self.run(*args, **kwargs)

    def __reduce__(self):
        return (_unpickle_task, (self.name, ), None)

    def run(self, *args, **kwargs):
        """The body of the task executed by workers."""
        raise NotImplementedError("Tasks must define the run method.")

    @classmethod
    def get_logger(self, loglevel=None, logfile=None, propagate=False,
            **kwargs):
        """Get task-aware logger object."""
        return self.app.log.setup_task_logger(
            loglevel=self.request.loglevel if loglevel is None else loglevel,
            logfile=self.request.logfile if logfile is None else logfile,
            propagate=propagate, task_name=self.name, task_id=self.request.id)

    @classmethod
    def establish_connection(self, connect_timeout=None):
        """Establish a connection to the message broker."""
        return self.app.broker_connection(connect_timeout=connect_timeout)

    @classmethod
    def get_publisher(self, connection=None, exchange=None,
            connect_timeout=None, exchange_type=None, **options):
        """Get a celery task message publisher.

        :rtype :class:`~celery.app.amqp.TaskPublisher`:

        .. warning::

            If you don't specify a connection, one will automatically
            be established for you, in that case you need to close this
            connection after use::

                >>> publisher = self.get_publisher()
                >>> # ... do something with publisher
                >>> publisher.connection.close()

            or used as a context::

                >>> with self.get_publisher() as publisher:
                ...     # ... do something with publisher

        """
        exchange = self.exchange if exchange is None else exchange
        if exchange_type is None:
            exchange_type = self.exchange_type
        connection = connection or self.establish_connection(connect_timeout)
        return self.app.amqp.TaskPublisher(connection=connection,
                                           exchange=exchange,
                                           exchange_type=exchange_type,
                                           routing_key=self.routing_key,
                                           **options)

    @classmethod
    def get_consumer(self, connection=None, connect_timeout=None):
        """Get message consumer.

        :rtype :class:`kombu.messaging.Consumer`:

        .. warning::

            If you don't specify a connection, one will automatically
            be established for you, in that case you need to close this
            connection after use::

                >>> consumer = self.get_consumer()
                >>> # do something with consumer
                >>> consumer.close()
                >>> consumer.connection.close()

        """
        connection = connection or self.establish_connection(connect_timeout)
        return self.app.amqp.TaskConsumer(connection=connection,
                                          exchange=self.exchange,
                                          routing_key=self.routing_key)

    @classmethod
    def delay(self, *args, **kwargs):
        """Star argument version of :meth:`apply_async`.

        Does not support the extra options enabled by :meth:`apply_async`.

        :param \*args: positional arguments passed on to the task.
        :param \*\*kwargs: keyword arguments passed on to the task.

        :returns :class:`celery.result.AsyncResult`:

        """
        return self.apply_async(args, kwargs)

    @classmethod
    def apply_async(self, args=None, kwargs=None, countdown=None,
            eta=None, task_id=None, publisher=None, connection=None,
            connect_timeout=None, router=None, expires=None, queues=None,
            **options):
        """Apply tasks asynchronously by sending a message.

        :keyword args: The positional arguments to pass on to the
                       task (a :class:`list` or :class:`tuple`).

        :keyword kwargs: The keyword arguments to pass on to the
                         task (a :class:`dict`)

        :keyword countdown: Number of seconds into the future that the
                            task should execute. Defaults to immediate
                            execution (do not confuse with the
                            `immediate` flag, as they are unrelated).

        :keyword eta: A :class:`~datetime.datetime` object describing
                      the absolute time and date of when the task should
                      be executed.  May not be specified if `countdown`
                      is also supplied.  (Do not confuse this with the
                      `immediate` flag, as they are unrelated).

        :keyword expires: Either a :class:`int`, describing the number of
                          seconds, or a :class:`~datetime.datetime` object
                          that describes the absolute time and date of when
                          the task should expire.  The task will not be
                          executed after the expiration time.

        :keyword connection: Re-use existing broker connection instead
                             of establishing a new one.  The `connect_timeout`
                             argument is not respected if this is set.

        :keyword connect_timeout: The timeout in seconds, before we give up
                                  on establishing a connection to the AMQP
                                  server.

        :keyword retry: If enabled sending of the task message will be retried
                        in the event of connection loss or failure.  Default
                        is taken from the :setting:`CELERY_TASK_PUBLISH_RETRY`
                        setting.  Note you need to handle the
                        publisher/connection manually for this to work.

        :keyword retry_policy:  Override the retry policy used.  See the
                                :setting:`CELERY_TASK_PUBLISH_RETRY` setting.

        :keyword routing_key: The routing key used to route the task to a
                              worker server.  Defaults to the
                              :attr:`routing_key` attribute.

        :keyword exchange: The named exchange to send the task to.
                           Defaults to the :attr:`exchange` attribute.

        :keyword exchange_type: The exchange type to initialize the exchange
                                if not already declared.  Defaults to the
                                :attr:`exchange_type` attribute.

        :keyword immediate: Request immediate delivery.  Will raise an
                            exception if the task cannot be routed to a worker
                            immediately.  (Do not confuse this parameter with
                            the `countdown` and `eta` settings, as they are
                            unrelated).  Defaults to the :attr:`immediate`
                            attribute.

        :keyword mandatory: Mandatory routing. Raises an exception if
                            there's no running workers able to take on this
                            task.  Defaults to the :attr:`mandatory`
                            attribute.

        :keyword priority: The task priority, a number between 0 and 9.
                           Defaults to the :attr:`priority` attribute.

        :keyword serializer: A string identifying the default
                             serialization method to use.  Can be `pickle`,
                             `json`, `yaml`, `msgpack` or any custom
                             serialization method that has been registered
                             with :mod:`kombu.serialization.registry`.
                             Defaults to the :attr:`serializer` attribute.

        :keyword compression: A string identifying the compression method
                              to use.  Can be one of ``zlib``, ``bzip2``,
                              or any custom compression methods registered with
                              :func:`kombu.compression.register`. Defaults to
                              the :setting:`CELERY_MESSAGE_COMPRESSION`
                              setting.

        .. note::
            If the :setting:`CELERY_ALWAYS_EAGER` setting is set, it will
            be replaced by a local :func:`apply` call instead.

        """
        router = self.app.amqp.Router(queues)
        conf = self.app.conf

        if conf.CELERY_ALWAYS_EAGER:
            return self.apply(args, kwargs, task_id=task_id)

        options.setdefault("compression",
                           conf.CELERY_MESSAGE_COMPRESSION)
        options = dict(extract_exec_options(self), **options)
        options = router.route(options, self.name, args, kwargs)
        expires = expires or self.expires

        publish = publisher or self.app.amqp.publisher_pool.acquire(block=True)
        evd = None
        if conf.CELERY_SEND_TASK_SENT_EVENT:
            evd = self.app.events.Dispatcher(channel=publish.channel,
                                             buffer_while_offline=False)

        try:
            task_id = publish.delay_task(self.name, args, kwargs,
                                         task_id=task_id,
                                         countdown=countdown,
                                         eta=eta, expires=expires,
                                         event_dispatcher=evd,
                                         **options)
        finally:
            if not publisher:
                publish.release()

        return self.AsyncResult(task_id)

    @classmethod
    def retry(self, args=None, kwargs=None, exc=None, throw=True,
            eta=None, countdown=None, max_retries=None, **options):
        """Retry the task.

        :param args: Positional arguments to retry with.
        :param kwargs: Keyword arguments to retry with.
        :keyword exc: Optional exception to raise instead of
                      :exc:`~celery.exceptions.MaxRetriesExceededError`
                      when the max restart limit has been exceeded.
        :keyword countdown: Time in seconds to delay the retry for.
        :keyword eta: Explicit time and date to run the retry at
                      (must be a :class:`~datetime.datetime` instance).
        :keyword max_retries: If set, overrides the default retry limit.
        :keyword \*\*options: Any extra options to pass on to
                              meth:`apply_async`.
        :keyword throw: If this is :const:`False`, do not raise the
                        :exc:`~celery.exceptions.RetryTaskError` exception,
                        that tells the worker to mark the task as being
                        retried.  Note that this means the task will be
                        marked as failed if the task raises an exception,
                        or successful if it returns.

        :raises celery.exceptions.RetryTaskError: To tell the worker that
            the task has been re-sent for retry. This always happens,
            unless the `throw` keyword argument has been explicitly set
            to :const:`False`, and is considered normal operation.

        **Example**

        .. code-block:: python

            >>> @task
            >>> def tweet(auth, message):
            ...     twitter = Twitter(oauth=auth)
            ...     try:
            ...         twitter.post_status_update(message)
            ...     except twitter.FailWhale, exc:
            ...         # Retry in 5 minutes.
            ...         return tweet.retry(countdown=60 * 5, exc=exc)

        Although the task will never return above as `retry` raises an
        exception to notify the worker, we use `return` in front of the retry
        to convey that the rest of the block will not be executed.

        """
        request = self.request
        max_retries = self.max_retries if max_retries is None else max_retries
        args = request.args if args is None else args
        kwargs = request.kwargs if kwargs is None else kwargs
        delivery_info = request.delivery_info

        # Not in worker or emulated by (apply/always_eager),
        # so just raise the original exception.
        if request.called_directly:
            raise exc or RetryTaskError("Task can be retried", None)

        if delivery_info:
            options.setdefault("exchange", delivery_info.get("exchange"))
            options.setdefault("routing_key", delivery_info.get("routing_key"))

        if not eta and countdown is None:
            countdown = self.default_retry_delay

        options.update({"retries": request.retries + 1,
                        "task_id": request.id,
                        "countdown": countdown,
                        "eta": eta})

        if max_retries is not None and options["retries"] > max_retries:
            raise exc or self.MaxRetriesExceededError(
                            "Can't retry %s[%s] args:%s kwargs:%s" % (
                                self.name, options["task_id"], args, kwargs))

        # If task was executed eagerly using apply(),
        # then the retry must also be executed eagerly.
        if request.is_eager:
            return self.apply(args=args, kwargs=kwargs, **options).get()

        self.apply_async(args=args, kwargs=kwargs, **options)
        if throw:
            raise RetryTaskError(
                eta and "Retry at %s" % (eta, )
                     or "Retry in %s secs." % (countdown, ), exc)

    @classmethod
    def apply(self, args=None, kwargs=None, **options):
        """Execute this task locally, by blocking until the task returns.

        :param args: positional arguments passed on to the task.
        :param kwargs: keyword arguments passed on to the task.
        :keyword throw: Re-raise task exceptions.  Defaults to
                        the :setting:`CELERY_EAGER_PROPAGATES_EXCEPTIONS`
                        setting.

        :rtype :class:`celery.result.EagerResult`:

        """
        args = args or []
        kwargs = kwargs or {}
        task_id = options.get("task_id") or uuid()
        retries = options.get("retries", 0)
        throw = self.app.either("CELERY_EAGER_PROPAGATES_EXCEPTIONS",
                                options.pop("throw", None))

        # Make sure we get the task instance, not class.
        task = tasks[self.name]

        request = {"id": task_id,
                   "retries": retries,
                   "is_eager": True,
                   "logfile": options.get("logfile"),
                   "loglevel": options.get("loglevel", 0),
                   "delivery_info": {"is_eager": True}}
        trace = TaskTrace(task.name, task_id, args, kwargs,
                          task=task, request=request, propagate=throw)
        retval = trace.execute()
        if isinstance(retval, ExceptionInfo):
            retval = retval.exception
        return EagerResult(task_id, retval, trace.status,
                           traceback=trace.strtb)

    @classmethod
    def AsyncResult(self, task_id):
        """Get AsyncResult instance for this kind of task.

        :param task_id: Task id to get result for.

        """
        return self.app.AsyncResult(task_id, backend=self.backend,
                                             task_name=self.name)

    def update_state(self, task_id=None, state=None, meta=None):
        """Update task state.

        :param task_id: Id of the task to update.
        :param state: New state (:class:`str`).
        :param meta: State metadata (:class:`dict`).

        """
        if task_id is None:
            task_id = self.request.id
        self.backend.store_result(task_id, meta, state)

    def on_retry(self, exc, task_id, args, kwargs, einfo):
        """Retry handler.

        This is run by the worker when the task is to be retried.

        :param exc: The exception sent to :meth:`retry`.
        :param task_id: Unique id of the retried task.
        :param args: Original arguments for the retried task.
        :param kwargs: Original keyword arguments for the retried task.

        :keyword einfo: :class:`~celery.datastructures.ExceptionInfo`
                        instance, containing the traceback.

        The return value of this handler is ignored.

        """
        pass

    def after_return(self, status, retval, task_id, args, kwargs, einfo):
        """Handler called after the task returns.

        :param status: Current task state.
        :param retval: Task return value/exception.
        :param task_id: Unique id of the task.
        :param args: Original arguments for the task that failed.
        :param kwargs: Original keyword arguments for the task
                       that failed.

        :keyword einfo: :class:`~celery.datastructures.ExceptionInfo`
                        instance, containing the traceback (if any).

        The return value of this handler is ignored.

        """
        if self.request.chord:
            self.backend.on_chord_part_return(self)

    def on_failure(self, exc, task_id, args, kwargs, einfo):
        """Error handler.

        This is run by the worker when the task fails.

        :param exc: The exception raised by the task.
        :param task_id: Unique id of the failed task.
        :param args: Original arguments for the task that failed.
        :param kwargs: Original keyword arguments for the task
                       that failed.

        :keyword einfo: :class:`~celery.datastructures.ExceptionInfo`
                        instance, containing the traceback.

        The return value of this handler is ignored.

        """
        pass

    def send_error_email(self, context, exc, **kwargs):
        if self.send_error_emails and not self.disable_error_emails:
            sender = self.ErrorMail(self, **kwargs)
            sender.send(context, exc)

    def on_success(self, retval, task_id, args, kwargs):
        """Success handler.

        Run by the worker if the task executes successfully.

        :param retval: The return value of the task.
        :param task_id: Unique id of the executed task.
        :param args: Original arguments for the executed task.
        :param kwargs: Original keyword arguments for the executed task.

        The return value of this handler is ignored.

        """
        pass

    def execute(self, request, pool, loglevel, logfile, **kwargs):
        """The method the worker calls to execute the task.

        :param request: A :class:`~celery.worker.job.TaskRequest`.
        :param pool: A task pool.
        :param loglevel: Current loglevel.
        :param logfile: Name of the currently used logfile.

        :keyword consumer: The :class:`~celery.worker.consumer.Consumer`.

        """
        request.execute_using_pool(pool, loglevel, logfile)

    def __repr__(self):
        """`repr(task)`"""
        return "<@task: %s>" % (self.name, )

    @classmethod
    def subtask(cls, *args, **kwargs):
        """Returns :class:`~celery.task.sets.subtask` object for
        this task, wrapping arguments and execution options
        for a single task invocation."""
        from ...task.sets import subtask
        return subtask(cls, *args, **kwargs)

    @property
    def __name__(self):
        return self.__class__.__name__<|MERGE_RESOLUTION|>--- conflicted
+++ resolved
@@ -9,12 +9,8 @@
 from ...execute.trace import TaskTrace
 from ...registry import tasks, _unpickle_task
 from ...result import EagerResult
-<<<<<<< HEAD
 from ...utils import mattrgetter, uuid
-=======
-from ...utils import fun_takes_kwargs, mattrgetter, uuid
 from ...utils.mail import ErrorMail
->>>>>>> e0c2e4f3
 
 extract_exec_options = mattrgetter("queue", "routing_key",
                                    "exchange", "immediate",
@@ -182,9 +178,6 @@
     #: of this type fails.
     send_error_emails = False
     disable_error_emails = False                            # FIXME
-
-    #: List of exception types to send error emails for.
-    error_whitelist = ()
 
     #: The name of a serializer that are registered with
     #: :mod:`kombu.serialization.registry`.  Default is `"pickle"`.
