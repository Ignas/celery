from __future__ import generators

import os
import sys
import time
import operator
import importlib
import logging

from inspect import getargspec
from itertools import islice

from kombu.utils import gen_unique_id, rpartition

from celery.utils.functional import partial


LOG_LEVELS = dict(logging._levelNames)
LOG_LEVELS["FATAL"] = logging.FATAL
LOG_LEVELS[logging.FATAL] = "FATAL"


class promise(object):
    """A promise.

    Evaluated when called or if the :meth:`evaluate` method is called.
    The function is evaluated on every access, so the value is not
    memoized (see :class:`mpromise`).

    Overloaded operations that will evaluate the promise:
        :meth:`__str__`, :meth:`__repr__`, :meth:`__cmp__`.

    """

    def __init__(self, fun, *args, **kwargs):
        self._fun = fun
        self._args = args
        self._kwargs = kwargs

    def __call__(self):
        return self.evaluate()

    def evaluate(self):
        return self._fun(*self._args, **self._kwargs)

    def __str__(self):
        return str(self())

    def __repr__(self):
        return repr(self())

    def __cmp__(self, rhs):
        if isinstance(rhs, self.__class__):
            return -cmp(rhs, self())
        return cmp(self(), rhs)

    def __deepcopy__(self, memo):
        memo[id(self)] = self
        return self

    def __reduce__(self):
        return (self.__class__, (self._fun, ), {"_args": self._args,
                                                "_kwargs": self._kwargs})


class mpromise(promise):
    """Memoized promise.

    The function is only evaluated once, every subsequent access
    will return the same value.

    .. attribute:: evaluated

        Set to to :const:`True` after the promise has been evaluated.

    """
    evaluated = False
    _value = None

    def evaluate(self):
        if not self.evaluated:
            self._value = super(mpromise, self).evaluate()
            self.evaluated = True
        return self._value


def maybe_promise(value):
    """Evaluates if the value is a promise."""
    if isinstance(value, promise):
        return value.evaluate()
    return value


def noop(*args, **kwargs):
    """No operation.

    Takes any arguments/keyword arguments and does nothing.

    """
    pass


def kwdict(kwargs):
    """Make sure keyword arguments are not in unicode.

    This should be fixed in newer Python versions,
      see: http://bugs.python.org/issue4978.

    """
    return dict((key.encode("utf-8"), value)
                    for key, value in kwargs.items())


def first(predicate, iterable):
    """Returns the first element in `iterable` that `predicate` returns a
    :const:`True` value for."""
    for item in iterable:
        if predicate(item):
            return item


def firstmethod(method):
    """Returns a functions that with a list of instances,
    finds the first instance that returns a value for the given method.

    The list can also contain promises (:class:`promise`.)

    """

    def _matcher(seq, *args, **kwargs):
        for cls in seq:
            try:
                answer = getattr(maybe_promise(cls), method)(*args, **kwargs)
                if answer is not None:
                    return answer
            except AttributeError:
                pass
    return _matcher


def chunks(it, n):
    """Split an iterator into chunks with `n` elements each.

    Examples

        # n == 2
        >>> x = chunks(iter([0, 1, 2, 3, 4, 5, 6, 7, 8, 9, 10]), 2)
        >>> list(x)
        [[0, 1], [2, 3], [4, 5], [6, 7], [8, 9], [10]]

        # n == 3
        >>> x = chunks(iter([0, 1, 2, 3, 4, 5, 6, 7, 8, 9, 10]), 3)
        >>> list(x)
        [[0, 1, 2], [3, 4, 5], [6, 7, 8], [9, 10]]

    """
    for first in it:
        yield [first] + list(islice(it, n - 1))


def padlist(container, size, default=None):
    """Pad list with default elements.

    Examples:

        >>> first, last, city = padlist(["George", "Costanza", "NYC"], 3)
        ("George", "Costanza", "NYC")
        >>> first, last, city = padlist(["George", "Costanza"], 3)
        ("George", "Costanza", None)
        >>> first, last, city, planet = padlist(["George", "Costanza",
                                                 "NYC"], 4, default="Earth")
        ("George", "Costanza", "NYC", "Earth")

    """
    return list(container)[:size] + [default] * (size - len(container))


def is_iterable(obj):
    try:
        iter(obj)
    except TypeError:
        return False
    return True


def mitemgetter(*items):
    """Like :func:`operator.itemgetter` but returns :const:`None`
    on missing items instead of raising :exc:`KeyError`."""
    return lambda container: map(container.get, items)


def mattrgetter(*attrs):
    """Like :func:`operator.itemgetter` but returns :const:`None` on missing
    attributes instead of raising :exc:`AttributeError`."""
    return lambda obj: dict((attr, getattr(obj, attr, None))
                                for attr in attrs)


def get_full_cls_name(cls):
    """With a class, get its full module and class name."""
    return ".".join([cls.__module__,
                     cls.__name__])


<<<<<<< HEAD
=======
def repeatlast(it):
    """Iterate over all elements in the iterator, and when its exhausted
    yield the last value infinitely."""
    for item in it:
        yield item
    while 1:            # pragma: no cover
        yield item


def retry_over_time(fun, catch, args=[], kwargs={}, errback=noop,
        max_retries=None, interval_start=2, interval_step=2, interval_max=30):
    """Retry the function over and over until max retries is exceeded.

    For each retry we sleep a for a while before we try again, this interval
    is increased for every retry until the max seconds is reached.

    :param fun: The function to try
    :param catch: Exceptions to catch, can be either tuple or a single
        exception class.
    :keyword args: Positional arguments passed on to the function.
    :keyword kwargs: Keyword arguments passed on to the function.
    :keyword errback: Callback for when an exception in `catch` is raised.
        The callback must take two arguments: `exc` and `interval`, where
        `exc` is the exception instance, and `interval` is the time in
        seconds to sleep next..
    :keyword max_retries: Maximum number of retries before we give up.
        If this is not set, we will retry forever.
    :keyword interval_start: How long (in seconds) we start sleeping between
        retries.
    :keyword interval_step: By how much the interval is increased for each
        retry.
    :keyword interval_max: Maximum number of seconds to sleep between retries.

    """
    retries = 0
    interval_range = xrange(interval_start,
                            interval_max + interval_start,
                            interval_step)

    for interval in repeatlast(interval_range):
        try:
            retval = fun(*args, **kwargs)
        except catch, exc:
            if max_retries and retries > max_retries:
                raise
            errback(exc, interval)
            retries += 1
            time.sleep(interval)
        else:
            return retval


>>>>>>> 823f45cf
def fun_takes_kwargs(fun, kwlist=[]):
    """With a function, and a list of keyword arguments, returns arguments
    in the list which the function takes.

    If the object has an `argspec` attribute that is used instead
    of using the :meth:`inspect.getargspec` introspection.

    :param fun: The function to inspect arguments of.
    :param kwlist: The list of keyword arguments.

    Examples

        >>> def foo(self, x, y, logfile=None, loglevel=None):
        ...     return x * y
        >>> fun_takes_kwargs(foo, ["logfile", "loglevel", "task_id"])
        ["logfile", "loglevel"]

        >>> def foo(self, x, y, **kwargs):
        >>> fun_takes_kwargs(foo, ["logfile", "loglevel", "task_id"])
        ["logfile", "loglevel", "task_id"]

    """
    argspec = getattr(fun, "argspec", getargspec(fun))
    args, _varargs, keywords, _defaults = argspec
    if keywords != None:
        return kwlist
    return filter(partial(operator.contains, args), kwlist)


def get_cls_by_name(name, aliases={}, imp=None):
    """Get class by name.

    The name should be the full dot-separated path to the class::

        modulename.ClassName

    Example::

        celery.concurrency.processes.TaskPool
                                    ^- class name

    If `aliases` is provided, a dict containing short name/long name
    mappings, the name is looked up in the aliases first.

    Examples:

        >>> get_cls_by_name("celery.concurrency.processes.TaskPool")
        <class 'celery.concurrency.processes.TaskPool'>

        >>> get_cls_by_name("default", {
        ...     "default": "celery.concurrency.processes.TaskPool"})
        <class 'celery.concurrency.processes.TaskPool'>

        # Does not try to look up non-string names.
        >>> from celery.concurrency.processes import TaskPool
        >>> get_cls_by_name(TaskPool) is TaskPool
        True

    """
    if imp is None:
        imp = importlib.import_module

    if not isinstance(name, basestring):
        return name                                 # already a class

    name = aliases.get(name) or name
    module_name, _, cls_name = rpartition(name, ".")
    module = imp(module_name)
    return getattr(module, cls_name)

get_symbol_by_name = get_cls_by_name


def instantiate(name, *args, **kwargs):
    """Instantiate class by name.

    See :func:`get_cls_by_name`.

    """
    return get_cls_by_name(name)(*args, **kwargs)


def truncate_text(text, maxlen=128, suffix="..."):
    """Truncates text to a maximum number of characters."""
    if len(text) >= maxlen:
        return text[:maxlen].rsplit(" ", 1)[0] + suffix
    return text


def abbr(S, max, ellipsis="..."):
    if S is None:
        return "???"
    if len(S) > max:
        return ellipsis and (S[:max - len(ellipsis)] + ellipsis) or S[:max]
    return S


def abbrtask(S, max):
    if S is None:
        return "???"
    if len(S) > max:
        module, _, cls = rpartition(S, ".")
        module = abbr(module, max - len(cls), False)
        return module + "[.]" + cls
    return S


def isatty(fh):
    # Fixes bug with mod_wsgi:
    #   mod_wsgi.Log object has no attribute isatty.
    return getattr(fh, "isatty", None) and fh.isatty()


def textindent(t, indent=0):
        """Indent text."""
        return "\n".join(" " * indent + p for p in t.split("\n"))



def import_from_cwd(module, imp=None):
    """Import module, but make sure it finds modules
    located in the current directory.

    Modules located in the current directory has
    precedence over modules located in `sys.path`.
    """
    if imp is None:
        imp = importlib.import_module
    cwd = os.getcwd()
    if cwd in sys.path:
        return imp(module)
    sys.path.insert(0, cwd)
    try:
        return imp(module)
    finally:
        try:
            sys.path.remove(cwd)
        except ValueError:
            pass
<|MERGE_RESOLUTION|>--- conflicted
+++ resolved
@@ -202,61 +202,6 @@
                      cls.__name__])
 
 
-<<<<<<< HEAD
-=======
-def repeatlast(it):
-    """Iterate over all elements in the iterator, and when its exhausted
-    yield the last value infinitely."""
-    for item in it:
-        yield item
-    while 1:            # pragma: no cover
-        yield item
-
-
-def retry_over_time(fun, catch, args=[], kwargs={}, errback=noop,
-        max_retries=None, interval_start=2, interval_step=2, interval_max=30):
-    """Retry the function over and over until max retries is exceeded.
-
-    For each retry we sleep a for a while before we try again, this interval
-    is increased for every retry until the max seconds is reached.
-
-    :param fun: The function to try
-    :param catch: Exceptions to catch, can be either tuple or a single
-        exception class.
-    :keyword args: Positional arguments passed on to the function.
-    :keyword kwargs: Keyword arguments passed on to the function.
-    :keyword errback: Callback for when an exception in `catch` is raised.
-        The callback must take two arguments: `exc` and `interval`, where
-        `exc` is the exception instance, and `interval` is the time in
-        seconds to sleep next..
-    :keyword max_retries: Maximum number of retries before we give up.
-        If this is not set, we will retry forever.
-    :keyword interval_start: How long (in seconds) we start sleeping between
-        retries.
-    :keyword interval_step: By how much the interval is increased for each
-        retry.
-    :keyword interval_max: Maximum number of seconds to sleep between retries.
-
-    """
-    retries = 0
-    interval_range = xrange(interval_start,
-                            interval_max + interval_start,
-                            interval_step)
-
-    for interval in repeatlast(interval_range):
-        try:
-            retval = fun(*args, **kwargs)
-        except catch, exc:
-            if max_retries and retries > max_retries:
-                raise
-            errback(exc, interval)
-            retries += 1
-            time.sleep(interval)
-        else:
-            return retval
-
-
->>>>>>> 823f45cf
 def fun_takes_kwargs(fun, kwlist=[]):
     """With a function, and a list of keyword arguments, returns arguments
     in the list which the function takes.
@@ -395,4 +340,4 @@
         try:
             sys.path.remove(cwd)
         except ValueError:
-            pass
+            pass