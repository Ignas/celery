from __future__ import absolute_import

import atexit
import logging
try:
    import multiprocessing
except ImportError:
    multiprocessing = None  # noqa
import os
import socket
import sys
import warnings

from .. import __version__, platforms, signals
from ..app import app_or_default
from ..exceptions import ImproperlyConfigured, SystemTerminate
<<<<<<< HEAD
from ..utils import cry
from ..utils.imports import get_full_cls_name
=======
from ..utils import get_full_cls_name, isatty, cry
>>>>>>> 1c098910
from ..utils.log import LOG_LEVELS
from ..worker import WorkController

BANNER = """
 -------------- celery@%(hostname)s v%(version)s
---- **** -----
--- * ***  * -- [Configuration]
-- * - **** ---   . broker:      %(conninfo)s
- ** ----------   . loader:      %(loader)s
- ** ----------   . logfile:     %(logfile)s@%(loglevel)s
- ** ----------   . concurrency: %(concurrency)s
- ** ----------   . events:      %(events)s
- *** --- * ---   . beat:        %(celerybeat)s
-- ******* ----
--- ***** ----- [Queues]
 --------------   %(queues)s
"""

EXTRA_INFO_FMT = """
[Tasks]
%(tasks)s
"""


def cpu_count():
    if multiprocessing is not None:
        try:
            return multiprocessing.cpu_count()
        except NotImplementedError:
            pass
    return 2


def get_process_name():
    if multiprocessing is not None:
        return multiprocessing.current_process().name


class Worker(object):
    WorkController = WorkController

    def __init__(self, concurrency=None, loglevel=None, logfile=None,
            hostname=None, purge=False, run_clockservice=False,
            schedule=None, task_time_limit=None, task_soft_time_limit=None,
            max_tasks_per_child=None, queues=None, events=None, db=None,
            include=None, app=None, pidfile=None,
            redirect_stdouts=None, redirect_stdouts_level=None,
            autoscale=None, scheduler_cls=None, pool=None, **kwargs):
        self.app = app = app_or_default(app)
        conf = app.conf
        self.concurrency = (concurrency or
                            conf.CELERYD_CONCURRENCY or cpu_count())
        self.loglevel = loglevel or 0
        self.logfile = logfile

        self.hostname = hostname or socket.gethostname()
        self.purge = purge
        self.run_clockservice = run_clockservice
        if self.app.IS_WINDOWS and self.run_clockservice:
            self.die("-B option does not work on Windows.  "
                     "Please run celerybeat as a separate service.")
        self.schedule = schedule or conf.CELERYBEAT_SCHEDULE_FILENAME
        self.scheduler_cls = scheduler_cls or conf.CELERYBEAT_SCHEDULER
        self.events = events if events is not None else conf.CELERY_SEND_EVENTS
        self.task_time_limit = (task_time_limit or
                                conf.CELERYD_TASK_TIME_LIMIT)
        self.task_soft_time_limit = (task_soft_time_limit or
                                     conf.CELERYD_TASK_SOFT_TIME_LIMIT)
        self.max_tasks_per_child = (max_tasks_per_child or
                                    conf.CELERYD_MAX_TASKS_PER_CHILD)
        self.redirect_stdouts = (redirect_stdouts or
                                 conf.CELERY_REDIRECT_STDOUTS)
        self.redirect_stdouts_level = (redirect_stdouts_level or
                                       conf.CELERY_REDIRECT_STDOUTS_LEVEL)
        self.pool = pool or conf.CELERYD_POOL
        self.db = db
        self.use_queues = [] if queues is None else queues
        self.queues = None
        self.include = [] if include is None else include
        self.pidfile = pidfile
        self.autoscale = None
        if autoscale:
            max_c, _, min_c = autoscale.partition(",")
            self.autoscale = [int(max_c), min_c and int(min_c) or 0]
        self._isatty = isatty(sys.stdout)

        self.colored = app.log.colored(self.logfile)

        if isinstance(self.use_queues, basestring):
            self.use_queues = self.use_queues.split(",")
        if isinstance(self.include, basestring):
            self.include = self.include.split(",")

        if not isinstance(self.loglevel, int):
            try:
                self.loglevel = LOG_LEVELS[self.loglevel.upper()]
            except KeyError:
                self.die("Unknown level %r. Please use one of %s." % (
                            self.loglevel,
                            "|".join(l for l in LOG_LEVELS.keys()
                                        if isinstance(l, basestring))))

    def run(self):
        self.init_loader()
        self.init_queues()
        self.worker_init()
        self.redirect_stdouts_to_logger()

        if getattr(os, "geteuid", None) and os.geteuid() == 0:
            warnings.warn(
                "Running celeryd with superuser privileges is not encouraged!")

        if self.purge:
            self.purge_messages()

        # Dump configuration to screen so we have some basic information
        # for when users sends bug reports.
        print(str(self.colored.cyan(" \n", self.startup_info())) +
              str(self.colored.reset(self.extra_info())))
        self.set_process_status("-active-")

        self.run_worker()

    def on_consumer_ready(self, consumer):
        signals.worker_ready.send(sender=consumer)
        print("celery@%s has started." % self.hostname)

    def init_queues(self):
        if self.use_queues:
            create_missing = self.app.conf.CELERY_CREATE_MISSING_QUEUES
            try:
                self.app.amqp.queues.select_subset(self.use_queues,
                                                   create_missing)
            except KeyError, exc:
                raise ImproperlyConfigured(
                    "Trying to select queue subset of %r, but queue %s"
                    "is not defined in CELERY_QUEUES. If you want to "
                    "automatically declare unknown queues you have to "
                    "enable CELERY_CREATE_MISSING_QUEUES" % (
                        self.use_queues, exc))

    def init_loader(self):
        self.loader = self.app.loader
        self.settings = self.app.conf
        for module in self.include:
            self.loader.import_from_cwd(module)

    def redirect_stdouts_to_logger(self):
        handled = self.app.log.setup_logging_subsystem(loglevel=self.loglevel,
                                                       logfile=self.logfile)
        if not handled:
            logger = self.app.log.get_default_logger()
            if self.redirect_stdouts:
                self.app.log.redirect_stdouts_to_logger(logger,
                                loglevel=self.redirect_stdouts_level)

    def purge_messages(self):
        count = self.app.control.purge()
        what = (not count or count > 1) and "messages" or "message"
        print("purge: Erased %d %s from the queue.\n" % (count, what))

    def worker_init(self):
        # Run the worker init handler.
        # (Usually imports task modules and such.)
        self.loader.init_worker()

    def tasklist(self, include_builtins=True):
        from ..registry import tasks
        tasklist = tasks.keys()
        if not include_builtins:
            tasklist = filter(lambda s: not s.startswith("celery."),
                              tasklist)
        return "\n".join("  . %s" % task for task in sorted(tasklist))

    def extra_info(self):
        if self.loglevel <= logging.INFO:
            include_builtins = self.loglevel <= logging.DEBUG
            tasklist = self.tasklist(include_builtins=include_builtins)
            return EXTRA_INFO_FMT % {"tasks": tasklist}
        return ""

    def startup_info(self):
        app = self.app
        concurrency = self.concurrency
        if self.autoscale:
            cmax, cmin = self.autoscale
            concurrency = "{min=%s, max=%s}" % (cmin, cmax)
        return BANNER % {
            "hostname": self.hostname,
            "version": __version__,
            "conninfo": self.app.broker_connection().as_uri(),
            "concurrency": concurrency,
            "loglevel": LOG_LEVELS[self.loglevel],
            "logfile": self.logfile or "[stderr]",
            "celerybeat": "ON" if self.run_clockservice else "OFF",
            "events": "ON" if self.events else "OFF",
            "loader": get_full_cls_name(self.loader.__class__),
            "queues": app.amqp.queues.format(indent=18, indent_first=False),
        }

    def run_worker(self):
        if self.pidfile:
            pidlock = platforms.create_pidlock(self.pidfile).acquire()
            atexit.register(pidlock.release)
        worker = self.WorkController(app=self.app,
                                concurrency=self.concurrency,
                                loglevel=self.loglevel,
                                logfile=self.logfile,
                                hostname=self.hostname,
                                ready_callback=self.on_consumer_ready,
                                embed_clockservice=self.run_clockservice,
                                schedule_filename=self.schedule,
                                scheduler_cls=self.scheduler_cls,
                                send_events=self.events,
                                db=self.db,
                                max_tasks_per_child=self.max_tasks_per_child,
                                task_time_limit=self.task_time_limit,
                                task_soft_time_limit=self.task_soft_time_limit,
                                autoscale=self.autoscale,
                                pool_cls=self.pool)
        self.install_platform_tweaks(worker)
        worker.start()

    def install_platform_tweaks(self, worker):
        """Install platform specific tweaks and workarounds."""
        if self.app.IS_OSX:
            self.osx_proxy_detection_workaround()

        # Install signal handler so SIGHUP restarts the worker.
        if not self._isatty:
            # only install HUP handler if detached from terminal,
            # so closing the terminal window doesn't restart celeryd
            # into the background.
            if self.app.IS_OSX:
                # OS X can't exec from a process using threads.
                # See http://github.com/ask/celery/issues#issue/152
                install_HUP_not_supported_handler(worker)
            else:
                install_worker_restart_handler(worker)
        install_worker_term_handler(worker)
        install_worker_int_handler(worker)
        install_cry_handler(worker.logger)
        install_rdb_handler()
        signals.worker_init.send(sender=worker)

    def osx_proxy_detection_workaround(self):
        """See http://github.com/ask/celery/issues#issue/161"""
        os.environ.setdefault("celery_dummy_proxy", "set_by_celeryd")

    def set_process_status(self, info):
        info = "%s (%s)" % (info, platforms.strargv(sys.argv))
        return platforms.set_mp_process_title("celeryd",
                                              info=info,
                                              hostname=self.hostname)

    def die(self, msg, exitcode=1):
        sys.stderr.write("Error: %s\n" % (msg, ))
        sys.exit(exitcode)


def install_worker_int_handler(worker):

    def _stop(signum, frame):
        process_name = get_process_name()
        if not process_name or process_name == "MainProcess":
            print("celeryd: Hitting Ctrl+C again will terminate "
                  "all running tasks!")
            install_worker_int_again_handler(worker)
            print("celeryd: Warm shutdown (%s)" % (process_name, ))
            worker.stop(in_sighandler=True)
        raise SystemExit()

    platforms.signals["SIGINT"] = _stop


def install_worker_int_again_handler(worker):

    def _stop(signum, frame):
        process_name = get_process_name()
        if not process_name or process_name == "MainProcess":
            print("celeryd: Cold shutdown (%s)" % (process_name, ))
            worker.terminate(in_sighandler=True)
        raise SystemTerminate()

    platforms.signals["SIGINT"] = _stop


def install_worker_term_handler(worker):

    def _stop(signum, frame):
        process_name = get_process_name()
        if not process_name or process_name == "MainProcess":
            print("celeryd: Warm shutdown (%s)" % (process_name, ))
            worker.stop(in_sighandler=True)
        raise SystemExit()

    platforms.signals["SIGTERM"] = _stop


def install_worker_restart_handler(worker):

    def restart_worker_sig_handler(signum, frame):
        """Signal handler restarting the current python program."""
        print("Restarting celeryd (%s)" % (" ".join(sys.argv), ))
        worker.stop(in_sighandler=True)
        os.execv(sys.executable, [sys.executable] + sys.argv)

    platforms.signals["SIGHUP"] = restart_worker_sig_handler


def install_cry_handler(logger):
    # Jython/PyPy does not have sys._current_frames
    is_jython = sys.platform.startswith("java")
    is_pypy = hasattr(sys, "pypy_version_info")
    if not (is_jython or is_pypy):

        def cry_handler(signum, frame):
            """Signal handler logging the stacktrace of all active threads."""
            logger.error("\n" + cry())

        platforms.signals["SIGUSR1"] = cry_handler


def install_rdb_handler(envvar="CELERY_RDBSIG"):  # pragma: no cover

    def rdb_handler(signum, frame):
        """Signal handler setting a rdb breakpoint at the current frame."""
        from ..contrib import rdb
        rdb.set_trace(frame)

    if os.environ.get(envvar):
        platforms.signals["SIGUSR2"] = rdb_handler


def install_HUP_not_supported_handler(worker):

    def warn_on_HUP_handler(signum, frame):
        worker.logger.error("SIGHUP not supported: "
            "Restarting with HUP is unstable on this platform!")

    platforms.signals["SIGHUP"] = warn_on_HUP_handler<|MERGE_RESOLUTION|>--- conflicted
+++ resolved
@@ -14,12 +14,8 @@
 from .. import __version__, platforms, signals
 from ..app import app_or_default
 from ..exceptions import ImproperlyConfigured, SystemTerminate
-<<<<<<< HEAD
-from ..utils import cry
+from ..utils import cry, isatty
 from ..utils.imports import get_full_cls_name
-=======
-from ..utils import get_full_cls_name, isatty, cry
->>>>>>> 1c098910
 from ..utils.log import LOG_LEVELS
 from ..worker import WorkController
 
