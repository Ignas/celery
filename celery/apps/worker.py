--- conflicted
+++ resolved
@@ -14,12 +14,8 @@
 from .. import __version__, platforms, signals
 from ..app import app_or_default
 from ..exceptions import ImproperlyConfigured, SystemTerminate
-<<<<<<< HEAD
-from ..utils import get_full_cls_name, cry
+from ..utils import get_full_cls_name, isatty, cry
 from ..utils.log import LOG_LEVELS
-=======
-from ..utils import get_full_cls_name, isatty, LOG_LEVELS, cry
->>>>>>> 9ba282f4
 from ..worker import WorkController
 
 BANNER = """
