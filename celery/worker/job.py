# -*- coding: utf-8 -*-
"""
    celery.worker.job
    ~~~~~~~~~~~~~~~~~

    This module defines the :class:`TaskRequest` class,
    which specifies how tasks are executed.

    :copyright: (c) 2009 - 2011 by Ask Solem.
    :license: BSD, see LICENSE for more details.

"""
from __future__ import absolute_import

import os
import sys
import time
import socket
import warnings

from datetime import datetime

from .. import current_app
from .. import exceptions
from .. import platforms
from ..app import app_or_default
from ..datastructures import ExceptionInfo
from ..execute.trace import TaskTrace
from ..utils import kwdict
from ..utils.functional import noop
from ..utils.encoding import safe_repr, safe_str, default_encoding
from ..utils.timeutils import maybe_iso8601, timezone
from ..utils.serialization import get_pickleable_exception
<<<<<<< HEAD
from ..utils.text import truncate
from ..utils.timeutils import maybe_iso8601, timezone
=======
>>>>>>> b55fc492

from . import state

#: Keys to keep from the message delivery info.  The values
#: of these keys must be pickleable.
WANTED_DELIVERY_INFO = ("exchange", "routing_key", "consumer_tag", )


class InvalidTaskError(Exception):
    """The task has invalid data or is not properly constructed."""
    pass


if sys.version_info >= (3, 0):

    def default_encode(obj):
        return obj
else:

    def default_encode(obj):  # noqa
        return unicode(obj, default_encoding())


class WorkerTaskTrace(TaskTrace):
    """Wraps the task in a jail, catches all exceptions, and
    saves the status and result of the task execution to the task
    meta backend.

    If the call was successful, it saves the result to the task result
    backend, and sets the task status to `"SUCCESS"`.

    If the call raises :exc:`~celery.exceptions.RetryTaskError`, it extracts
    the original exception, uses that as the result and sets the task status
    to `"RETRY"`.

    If the call results in an exception, it saves the exception as the task
    result, and sets the task status to `"FAILURE"`.

    :param task_name: The name of the task to execute.
    :param task_id: The unique id of the task.
    :param args: List of positional args to pass on to the function.
    :param kwargs: Keyword arguments mapping to pass on to the function.

    :keyword loader: Custom loader to use, if not specified the current app
      loader will be used.
    :keyword hostname: Custom hostname to use, if not specified the system
      hostname will be used.

    :returns: the evaluated functions return value on success, or
        the exception instance on failure.

    """

    #: Current loader.
    loader = None

    #: Hostname to report as.
    hostname = None

    def __init__(self, *args, **kwargs):
        self.loader = kwargs.get("loader") or current_app.loader
        self.hostname = kwargs.get("hostname") or socket.gethostname()
        super(WorkerTaskTrace, self).__init__(*args, **kwargs)

        self._store_errors = True
        if self.task.ignore_result:
            self._store_errors = self.task.store_errors_even_if_ignored
        self.super = super(WorkerTaskTrace, self)

    def execute_safe(self, *args, **kwargs):
        """Same as :meth:`execute`, but catches errors."""
        try:
            return self.execute(*args, **kwargs)
        except Exception, exc:
            _type, _value, _tb = sys.exc_info()
            _value = self.task.backend.prepare_exception(exc)
            exc_info = ExceptionInfo((_type, _value, _tb))
            warnings.warn("Exception outside body: %s: %s\n%s" % tuple(
                map(str, (exc.__class__, exc, exc_info.traceback))))
            return exc_info

    def execute(self):
        """Execute, trace and store the result of the task."""
        self.loader.on_task_init(self.task_id, self.task)
        if self.task.track_started:
            if not self.task.ignore_result:
                self.task.backend.mark_as_started(self.task_id,
                                                  pid=os.getpid(),
                                                  hostname=self.hostname)
        try:
            return super(WorkerTaskTrace, self).execute()
        finally:
            try:
                self.task.backend.process_cleanup()
                self.loader.on_process_cleanup()
            except (KeyboardInterrupt, SystemExit, MemoryError):
                raise
            except Exception, exc:
                logger = current_app.log.get_default_logger()
                logger.error("Process cleanup failed: %r", exc,
                             exc_info=sys.exc_info())

    def handle_success(self, retval, *args):
        """Handle successful execution."""
        if not self.task.ignore_result:
            self.task.backend.mark_as_done(self.task_id, retval)
        return self.super.handle_success(retval, *args)

    def handle_retry(self, exc, type_, tb, strtb):
        """Handle retry exception."""
        message, orig_exc = exc.args
        if self._store_errors:
            self.task.backend.mark_as_retry(self.task_id, orig_exc, strtb)
        return self.super.handle_retry(exc, type_, tb, strtb)

    def handle_failure(self, exc, type_, tb, strtb):
        """Handle exception."""
        if self._store_errors:
            self.task.backend.mark_as_failure(self.task_id, exc, strtb)
        exc = get_pickleable_exception(exc)
        return self.super.handle_failure(exc, type_, tb, strtb)


def execute_and_trace(task_name, *args, **kwargs):
    """This is a pickleable method used as a target when applying to pools.

    It's the same as::

        >>> WorkerTaskTrace(task_name, *args, **kwargs).execute_safe()

    """
    hostname = kwargs.get("hostname")
    platforms.set_mp_process_title("celeryd", task_name, hostname=hostname)
    try:
        return WorkerTaskTrace(task_name, *args, **kwargs).execute_safe()
    finally:
        platforms.set_mp_process_title("celeryd", "-idle-", hostname)


class TaskRequest(object):
    """A request for task execution."""

    #: Kind of task.  Must be a name registered in the task registry.
    name = None

    #: The task class (set by constructor using :attr:`task_name`).
    task = None

    #: UUID of the task.
    task_id = None

    #: UUID of the taskset that this task belongs to.
    taskset_id = None

    #: List of positional arguments to apply to the task.
    args = None

    #: Mapping of keyword arguments to apply to the task.
    kwargs = None

    #: Number of times the task has been retried.
    retries = 0

    #: The tasks eta (for information only).
    eta = None

    #: When the task expires.
    expires = None

    #: Body of a chord depending on this task.
    chord = None

    #: Callback called when the task should be acknowledged.
    on_ack = None

    #: The message object.  Used to acknowledge the message.
    message = None

    #: Additional delivery info, e.g. contains the path from
    #: Producer to consumer.
    delivery_info = None

    #: Flag set when the task has been acknowledged.
    acknowledged = False

    #: Format string used to log task success.
    success_msg = """\
        Task %(name)s[%(id)s] succeeded in %(runtime)ss: %(return_value)s
    """

    #: Format string used to log task failure.
    error_msg = """\
        Task %(name)s[%(id)s] raised exception: %(exc)s\n%(traceback)s
    """

    #: Format string used to log task retry.
    retry_msg = """Task %(name)s[%(id)s] retry: %(exc)s"""

    #: Timestamp set when the task is started.
    time_start = None

    #: Process id of the worker processing this task (if any).
    worker_pid = None

    _already_revoked = False
    _terminate_on_ack = None

    def __init__(self, task_name, task_id, args, kwargs,
            on_ack=noop, retries=0, delivery_info=None, hostname=None,
            logger=None, eventer=None, eta=None, expires=None, app=None,
<<<<<<< HEAD
            taskset_id=None, chord=None, tz=0x1, **opts):
=======
            taskset_id=None, chord=None, tz=0x0, **opts):
>>>>>>> b55fc492
        self.app = app_or_default(app)
        self.task_name = task_name
        self.task_id = task_id
        self.taskset_id = taskset_id
        self.retries = retries
        self.args = args
        self.kwargs = kwargs
        self.eta = eta
        self.expires = expires
        self.chord = chord
        self.on_ack = on_ack
        self.delivery_info = {} if delivery_info is None else delivery_info
        self.hostname = hostname or socket.gethostname()
        self.logger = logger or self.app.log.get_default_logger()
        self.eventer = eventer

        self.task = self.app.tasks[self.task_name]
        self._store_errors = True
        if self.task.ignore_result:
            self._store_errors = self.task.store_errors_even_if_ignored

        # timezone means the message is timezone-aware, and the only timezone
        # supported at this point is UTC.
        self.tzlocal = timezone.tz_or_local(self.app.conf.CELERY_TIMEZONE)
        tz = tz and timezone.utc or self.tzlocal
        if self.eta is not None:
            self.eta = timezone.to_local(self.eta, self.tzlocal, tz)
        if self.expires is not None:
            self.expires = timezone.to_local(self.expires, self.tzlocal, tz)

    @classmethod
    def from_message(cls, message, body, on_ack=noop, **kw):
        """Create request from a task message.

        :raises UnknownTaskError: if the message does not describe a task,
            the message is also rejected.

        """
        delivery_info = getattr(message, "delivery_info", {})
        delivery_info = dict((key, delivery_info.get(key))
                                for key in WANTED_DELIVERY_INFO)

        kwargs = body.get("kwargs", {})
        if not hasattr(kwargs, "items"):
            raise InvalidTaskError("Task keyword arguments is not a mapping.")
        try:
            task_name = body["task"]
            task_id = body["id"]
        except KeyError, exc:
            raise InvalidTaskError(
                "Task message is missing required field %r" % (exc, ))

        return cls(task_name=task_name,
                   task_id=task_id,
                   taskset_id=body.get("taskset", None),
                   args=body.get("args", []),
                   kwargs=kwdict(kwargs),
                   chord=body.get("chord"),
                   retries=body.get("retries", 0),
                   eta=maybe_iso8601(body.get("eta")),
                   expires=maybe_iso8601(body.get("expires")),
                   on_ack=on_ack,
                   delivery_info=delivery_info,
                   tz=body.get("tz", None),
                   **kw)

    def get_instance_attrs(self, loglevel, logfile):
        return {"logfile": logfile, "loglevel": loglevel,
                "hostname": self.hostname,
                "id": self.task_id, "taskset": self.taskset_id,
                "retries": self.retries, "is_eager": False,
                "delivery_info": self.delivery_info, "chord": self.chord}

    def execute_using_pool(self, pool, loglevel=None, logfile=None):
        """Like :meth:`execute`, but using the :mod:`multiprocessing` pool.

        :param pool: A :class:`multiprocessing.Pool` instance.

        :keyword loglevel: The loglevel used by the task.

        :keyword logfile: The logfile used by the task.

        """
        if self.revoked():
            return

        instance_attrs = self.get_instance_attrs(loglevel, logfile)
        result = pool.apply_async(execute_and_trace,
                                  args=(self.task_name, self.task_id,
                                        self.args, self.kwargs),
                                  kwargs={"hostname": self.hostname,
                                          "request": instance_attrs},
                                  accept_callback=self.on_accepted,
                                  timeout_callback=self.on_timeout,
                                  callback=self.on_success,
                                  errback=self.on_failure,
                                  soft_timeout=self.task.soft_time_limit,
                                  timeout=self.task.time_limit)
        return result

    def execute(self, loglevel=None, logfile=None):
        """Execute the task in a :class:`WorkerTaskTrace`.

        :keyword loglevel: The loglevel used by the task.

        :keyword logfile: The logfile used by the task.

        """
        if self.revoked():
            return

        # acknowledge task as being processed.
        if not self.task.acks_late:
            self.acknowledge()

        instance_attrs = self.get_instance_attrs(loglevel, logfile)
        tracer = WorkerTaskTrace(self.task_name, self.task_id,
                                 self.args, self.kwargs,
                                 **{"hostname": self.hostname,
                                    "loader": self.app.loader,
                                    "request": instance_attrs})
        retval = tracer.execute()
        self.acknowledge()
        return retval

    def maybe_expire(self):
        """If expired, mark the task as revoked."""
        if self.expires and datetime.now(self.tzlocal) > self.expires:
            state.revoked.add(self.task_id)
            if self._store_errors:
                self.task.backend.mark_as_revoked(self.task_id)

    def terminate(self, pool, signal=None):
        if self.time_start:
            return pool.terminate_job(self.worker_pid, signal)
        else:
            self._terminate_on_ack = (True, pool, signal)

    def revoked(self):
        """If revoked, skip task and mark state."""
        if self._already_revoked:
            return True
        if self.expires:
            self.maybe_expire()
        if self.task_id in state.revoked:
            self.logger.warn("Skipping revoked task: %s[%s]",
                             self.task_name, self.task_id)
            self.send_event("task-revoked", uuid=self.task_id)
            self.acknowledge()
            self._already_revoked = True
            return True
        return False

    def send_event(self, type, **fields):
        if self.eventer:
            self.eventer.send(type, **fields)

    def on_accepted(self, pid, time_accepted):
        """Handler called when task is accepted by worker pool."""
        self.worker_pid = pid
        self.time_start = time_accepted
        state.task_accepted(self)
        if not self.task.acks_late:
            self.acknowledge()
        self.send_event("task-started", uuid=self.task_id, pid=pid)
        self.logger.debug("Task accepted: %s[%s] pid:%r",
                          self.task_name, self.task_id, pid)
        if self._terminate_on_ack is not None:
            _, pool, signal = self._terminate_on_ack
            self.terminate(pool, signal)

    def on_timeout(self, soft, timeout):
        """Handler called if the task times out."""
        state.task_ready(self)
        if soft:
            self.logger.warning("Soft time limit (%ss) exceeded for %s[%s]",
                                timeout, self.task_name, self.task_id)
            exc = exceptions.SoftTimeLimitExceeded(timeout)
        else:
            self.logger.error("Hard time limit (%ss) exceeded for %s[%s]",
                              timeout, self.task_name, self.task_id)
            exc = exceptions.TimeLimitExceeded(timeout)

        if self._store_errors:
            self.task.backend.mark_as_failure(self.task_id, exc)

    def on_success(self, ret_value):
        """Handler called if the task was successfully processed."""
        state.task_ready(self)

        if self.task.acks_late:
            self.acknowledge()

        runtime = self.time_start and (time.time() - self.time_start) or 0
        self.send_event("task-succeeded", uuid=self.task_id,
                        result=safe_repr(ret_value), runtime=runtime)

        self.logger.info(self.success_msg.strip(),
                         {"id": self.task_id,
                          "name": self.task_name,
                          "return_value": self.repr_result(ret_value),
                          "runtime": runtime})

    def on_retry(self, exc_info):
        """Handler called if the task should be retried."""
        self.send_event("task-retried", uuid=self.task_id,
                         exception=safe_repr(exc_info.exception.exc),
                         traceback=safe_str(exc_info.traceback))

        self.logger.info(self.retry_msg.strip(),
                         {"id": self.task_id,
                         "name": self.task_name,
                         "exc": safe_repr(exc_info.exception.exc)},
                         exc_info=exc_info)

    def on_failure(self, exc_info):
        """Handler called if the task raised an exception."""
        state.task_ready(self)

        if self.task.acks_late:
            self.acknowledge()

        if isinstance(exc_info.exception, exceptions.RetryTaskError):
            return self.on_retry(exc_info)

        # This is a special case as the process would not have had
        # time to write the result.
        if isinstance(exc_info.exception, exceptions.WorkerLostError) and \
                self._store_errors:
            self.task.backend.mark_as_failure(self.task_id, exc_info.exception)

        self.send_event("task-failed", uuid=self.task_id,
                         exception=safe_repr(exc_info.exception),
                         traceback=safe_str(exc_info.traceback))

        context = {"hostname": self.hostname,
                   "id": self.task_id,
                   "name": self.task_name,
                   "exc": safe_repr(exc_info.exception),
                   "traceback": safe_str(exc_info.traceback),
                   "args": safe_repr(self.args),
                   "kwargs": safe_repr(self.kwargs)}

        self.logger.error(self.error_msg.strip(), context,
                          exc_info=exc_info.exc_info,
                          extra={"data": {"id": self.task_id,
                                          "name": self.task_name,
                                          "hostname": self.hostname}})

        task_obj = self.app.tasks.get(self.task_name, object)
        task_obj.send_error_email(context, exc_info.exception)

    def acknowledge(self):
        """Acknowledge task."""
        if not self.acknowledged:
            self.on_ack()
            self.acknowledged = True

    def repr_result(self, result, maxlen=46):
        # 46 is the length needed to fit
        #     "the quick brown fox jumps over the lazy dog" :)
        return truncate(safe_repr(result), maxlen)

    def info(self, safe=False):
        return {"id": self.task_id,
                "name": self.task_name,
                "args": self.args if safe else safe_repr(self.args),
                "kwargs": self.kwargs if safe else safe_repr(self.kwargs),
                "hostname": self.hostname,
                "time_start": self.time_start,
                "acknowledged": self.acknowledged,
                "delivery_info": self.delivery_info,
                "worker_pid": self.worker_pid}

    def shortinfo(self):
        return "%s[%s]%s%s" % (
                    self.task_name,
                    self.task_id,
                    " eta:[%s]" % (self.eta, ) if self.eta else "",
                    " expires:[%s]" % (self.expires, ) if self.expires else "")
    __str__ = shortinfo

    def __repr__(self):
        return '<%s: {name:"%s", id:"%s", args:"%s", kwargs:"%s"}>' % (
                self.__class__.__name__,
                self.task_name, self.task_id, self.args, self.kwargs)<|MERGE_RESOLUTION|>--- conflicted
+++ resolved
@@ -29,13 +29,9 @@
 from ..utils import kwdict
 from ..utils.functional import noop
 from ..utils.encoding import safe_repr, safe_str, default_encoding
+from ..utils.text import truncate
 from ..utils.timeutils import maybe_iso8601, timezone
 from ..utils.serialization import get_pickleable_exception
-<<<<<<< HEAD
-from ..utils.text import truncate
-from ..utils.timeutils import maybe_iso8601, timezone
-=======
->>>>>>> b55fc492
 
 from . import state
 
@@ -246,11 +242,7 @@
     def __init__(self, task_name, task_id, args, kwargs,
             on_ack=noop, retries=0, delivery_info=None, hostname=None,
             logger=None, eventer=None, eta=None, expires=None, app=None,
-<<<<<<< HEAD
             taskset_id=None, chord=None, tz=0x1, **opts):
-=======
-            taskset_id=None, chord=None, tz=0x0, **opts):
->>>>>>> b55fc492
         self.app = app_or_default(app)
         self.task_name = task_name
         self.task_id = task_id
