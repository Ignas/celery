# -*- coding: utf-8 -*-
"""
    celery.datastructures
    ~~~~~~~~~~~~~~~~~~~~~

    Custom types and data structures.

    :copyright: (c) 2009 - 2011 by Ask Solem.
    :license: BSD, see LICENSE for more details.

"""
from __future__ import absolute_import
from __future__ import with_statement

import sys
import time
import traceback

from itertools import chain
from threading import RLock

from kombu.utils import limits as _limits

from .utils.compat import UserDict, OrderedDict

TokenBucket = _limits.TokenBucket


class AttributeDictMixin(object):
    """Adds attribute access to mappings.

    `d.key -> d[key]`

    """

    def __getattr__(self, key):
        """`d.key -> d[key]`"""
        try:
            return self[key]
        except KeyError:
            raise AttributeError("'%s' object has no attribute '%s'" % (
                    self.__class__.__name__, key))

    def __setattr__(self, key, value):
        """`d[key] = value -> d.key = value`"""
        self[key] = value


class AttributeDict(dict, AttributeDictMixin):
    """Dict subclass with attribute access."""
    pass


class DictAttribute(object):
    """Dict interface to attributes.

    `obj[k] -> obj.k`

    """

    def __init__(self, obj):
        self.obj = obj

    def get(self, key, default=None):
        try:
            return self[key]
        except KeyError:
            return default

    def setdefault(self, key, default):
        try:
            return self[key]
        except KeyError:
            self[key] = default
            return default

    def __getitem__(self, key):
        try:
            return getattr(self.obj, key)
        except AttributeError:
            raise KeyError(key)

    def __setitem__(self, key, value):
        setattr(self.obj, key, value)

    def __contains__(self, key):
        return hasattr(self.obj, key)

    def _iterate_items(self):
        return vars(self.obj).iteritems()
    iteritems = _iterate_items

    if sys.version_info >= (3, 0):
        items = _iterate_items
    else:

        def items(self):
            return list(self._iterate_items())


class ConfigurationView(AttributeDictMixin):
    """A view over an applications configuration dicts.

    If the key does not exist in ``changes``, the ``defaults`` dict
    is consulted.

    :param changes:  Dict containing changes to the configuration.
    :param defaults: Dict containing the default configuration.

    """
    changes = None
    defaults = None
    _order = None

    def __init__(self, changes, defaults):
        self.__dict__.update(changes=changes, defaults=defaults,
                             _order=[changes] + defaults)

    def __getitem__(self, key):
        for d in self._order:
            try:
                return d[key]
            except KeyError:
                pass
        raise KeyError(key)

    def __setitem__(self, key, value):
        self.changes[key] = value

    def get(self, key, default=None):
        try:
            return self[key]
        except KeyError:
            return default

    def setdefault(self, key, default):
        try:
            return self[key]
        except KeyError:
            self[key] = default
            return default

    def update(self, *args, **kwargs):
        return self.changes.update(*args, **kwargs)

    def __contains__(self, key):
        for d in self._order:
            if key in d:
                return True
        return False

    def __repr__(self):
        return repr(dict(self.iteritems()))

    def __iter__(self):
        return self.iterkeys()

    def _iter(self, op):
        # defaults must be first in the stream, so values in
        # changes takes precedence.
        return chain(*[op(d) for d in reversed(self._order)])

    def _iterate_keys(self):
        return self._iter(lambda d: d.iterkeys())
    iterkeys = _iterate_keys

    def _iterate_items(self):
        return self._iter(lambda d: d.iteritems())
    iteritems = _iterate_items

    def _iterate_values(self):
        return self._iter(lambda d: d.itervalues())
    itervalues = _iterate_values

    def keys(self):
        return list(self._iterate_keys())

    def items(self):
        return list(self._iterate_items())

    def values(self):
        return list(self._iterate_values())


class _Code(object):

    def __init__(self, code):
        self.co_filename = code.co_filename
        self.co_name = code.co_name


class _Frame(object):
    Code = _Code

    def __init__(self, frame):
        self.f_globals = {
            "__file__": frame.f_globals.get("__file__", "__main__"),
        }
        self.f_code = self.Code(frame.f_code)


class Traceback(object):
    Frame = _Frame

    def __init__(self, tb):
        self.tb_frame = self.Frame(tb.tb_frame)
        self.tb_lineno = tb.tb_lineno
        if tb.tb_next is None:
            self.tb_next = None
        else:
            self.tb_next = Traceback(tb.tb_next)


class ExceptionInfo(object):
    """Exception wrapping an exception and its traceback.

    :param exc_info: The exception info tuple as returned by
        :func:`sys.exc_info`.

    """
    #: Exception type
    type = None

    #: Exception instance.
    exception = None

    #: Pickleable traceback instance for use with :mod:`traceback`
    tb = None

    #: String representation of the traceback.
    traceback = None

    def __init__(self, exc_info):
        self.type, self.exception, tb = exc_info
        self.tb = Traceback(tb)
        self.traceback = ''.join(traceback.format_exception(*exc_info))

    def __str__(self):
        return self.traceback

    def __repr__(self):
        return "<ExceptionInfo: %r>" % (self.exception, )

    @property
    def exc_info(self):
        return self.type, self.exception, self.tb


class LimitedSet(object):
    """Kind-of Set with limitations.

    Good for when you need to test for membership (`a in set`),
    but the list might become to big, so you want to limit it so it doesn't
    consume too much resources.

    :keyword maxlen: Maximum number of members before we start
                     evicting expired members.
    :keyword expires: Time in seconds, before a membership expires.

    """
    __slots__ = ("maxlen", "expires", "_data")

    def __init__(self, maxlen=None, expires=None):
        self.maxlen = maxlen
        self.expires = expires
        self._data = {}

    def add(self, value):
        """Add a new member."""
        self._expire_item()
        self._data[value] = time.time()

    def clear(self):
        """Remove all members"""
        self._data.clear()

    def pop_value(self, value):
        """Remove membership by finding value."""
        self._data.pop(value, None)

    def _expire_item(self):
        """Hunt down and remove an expired item."""
        while 1:
            if self.maxlen and len(self) >= self.maxlen:
                value, when = self.first
                if not self.expires or time.time() > when + self.expires:
                    try:
                        self.pop_value(value)
                    except TypeError:  # pragma: no cover
                        continue
            break

    def __contains__(self, value):
        return value in self._data

    def update(self, other):
        if isinstance(other, self.__class__):
            self._data.update(other._data)
        else:
            self._data.update(other)

    def as_dict(self):
        return self._data

    def __iter__(self):
        return iter(self._data.keys())

    def __len__(self):
        return len(self._data.keys())

    def __repr__(self):
        return "LimitedSet([%s])" % (repr(self._data.keys()))

    @property
    def chronologically(self):
        return sorted(self._data.items(), key=lambda (value, when): when)

    @property
    def first(self):
        """Get the oldest member."""
        return self.chronologically[0]


class LRUCache(UserDict):
    """LRU Cache implementation using a doubly linked list to track access.

    :keyword limit: The maximum number of keys to keep in the cache.
        When a new key is inserted and the limit has been exceeded,
        the *Least Recently Used* key will be discarded from the
        cache.

    """

    def __init__(self, limit=None):
        self.limit = limit
        self.mutex = RLock()
        self.data = OrderedDict()

    def __getitem__(self, key):
        with self.mutex:
            value = self[key] = self.data.pop(key)
            return value

    def keys(self):
        # userdict.keys in py3k calls __getitem__
        return self.data.keys()

    def values(self):
        return list(self._iterate_values())

    def items(self):
        return list(self._iterate_items())

    def __setitem__(self, key, value):
        # remove least recently used key.
        with self.mutex:
            if self.limit and len(self.data) >= self.limit:
                self.data.pop(iter(self.data).next())
            self.data[key] = value

    def __iter__(self):
        return self.data.iterkeys()

    def _iterate_items(self):
        for k in self.data:
            try:
                yield (k, self.data[k])
            except KeyError:
                pass
    iteritems = _iterate_items

    def _iterate_values(self):
        for k in self.data:
            try:
                yield self.data[k]
            except KeyError:
                pass
<<<<<<< HEAD
    itervalues = _iterate_values
=======
    itervalues = _iterate_values

    def incr(self, key, delta=1):
        with self.mutex:
            # this acts as memcached does- store as a string, but return a
            # integer as long as it exists and we can cast it
            newval = int(self.data.pop(key)) + delta
            self[key] = str(newval)
            return newval


class TokenBucket(object):
    """Token Bucket Algorithm.

    See http://en.wikipedia.org/wiki/Token_Bucket
    Most of this code was stolen from an entry in the ASPN Python Cookbook:
    http://code.activestate.com/recipes/511490/

    .. admonition:: Thread safety

        This implementation may not be thread safe.

    """

    #: The rate in tokens/second that the bucket will be refilled
    fill_rate = None

    #: Maximum number of tokensin the bucket.
    capacity = 1

    #: Timestamp of the last time a token was taken out of the bucket.
    timestamp = None

    def __init__(self, fill_rate, capacity=1):
        self.capacity = float(capacity)
        self._tokens = capacity
        self.fill_rate = float(fill_rate)
        self.timestamp = time.time()

    def can_consume(self, tokens=1):
        """Returns :const:`True` if `tokens` number of tokens can be consumed
        from the bucket."""
        if tokens <= self._get_tokens():
            self._tokens -= tokens
            return True
        return False

    def expected_time(self, tokens=1):
        """Returns the expected time in seconds when a new token should be
        available.

        .. admonition:: Warning

            This consumes a token from the bucket.

        """
        _tokens = self._get_tokens()
        tokens = max(tokens, _tokens)
        return (tokens - _tokens) / self.fill_rate

    def _get_tokens(self):
        if self._tokens < self.capacity:
            now = time.time()
            delta = self.fill_rate * (now - self.timestamp)
            self._tokens = min(self.capacity, self._tokens + delta)
            self.timestamp = now
        return self._tokens
>>>>>>> b55fc492
<|MERGE_RESOLUTION|>--- conflicted
+++ resolved
@@ -375,9 +375,6 @@
                 yield self.data[k]
             except KeyError:
                 pass
-<<<<<<< HEAD
-    itervalues = _iterate_values
-=======
     itervalues = _iterate_values
 
     def incr(self, key, delta=1):
@@ -386,63 +383,4 @@
             # integer as long as it exists and we can cast it
             newval = int(self.data.pop(key)) + delta
             self[key] = str(newval)
-            return newval
-
-
-class TokenBucket(object):
-    """Token Bucket Algorithm.
-
-    See http://en.wikipedia.org/wiki/Token_Bucket
-    Most of this code was stolen from an entry in the ASPN Python Cookbook:
-    http://code.activestate.com/recipes/511490/
-
-    .. admonition:: Thread safety
-
-        This implementation may not be thread safe.
-
-    """
-
-    #: The rate in tokens/second that the bucket will be refilled
-    fill_rate = None
-
-    #: Maximum number of tokensin the bucket.
-    capacity = 1
-
-    #: Timestamp of the last time a token was taken out of the bucket.
-    timestamp = None
-
-    def __init__(self, fill_rate, capacity=1):
-        self.capacity = float(capacity)
-        self._tokens = capacity
-        self.fill_rate = float(fill_rate)
-        self.timestamp = time.time()
-
-    def can_consume(self, tokens=1):
-        """Returns :const:`True` if `tokens` number of tokens can be consumed
-        from the bucket."""
-        if tokens <= self._get_tokens():
-            self._tokens -= tokens
-            return True
-        return False
-
-    def expected_time(self, tokens=1):
-        """Returns the expected time in seconds when a new token should be
-        available.
-
-        .. admonition:: Warning
-
-            This consumes a token from the bucket.
-
-        """
-        _tokens = self._get_tokens()
-        tokens = max(tokens, _tokens)
-        return (tokens - _tokens) / self.fill_rate
-
-    def _get_tokens(self):
-        if self._tokens < self.capacity:
-            now = time.time()
-            delta = self.fill_rate * (now - self.timestamp)
-            self._tokens = min(self.capacity, self._tokens + delta)
-            self.timestamp = now
-        return self._tokens
->>>>>>> b55fc492
+            return newval